
package:
  name: zipline-tardis-bundle
  version: 0.1.0

source:
  git_url: git@github.com:phelps-sg/zipline-tardis-bundle.git

build:
  entry_points:
    - install-tardis-bundle = zipline_tardis_bundle.__main__:main
  script: {{ PYTHON }} -m pip install . -vv

requirements:
  build:
    - python
    - cython
    - numpy
  host:
    - python
    - cython
    - numpy
    - pip
  run:
    - python>=3.8,<3.11
    - numpy
    - pandas
    - zipline-reloaded
    - pyfolio-reloaded
    - tardis-client>=1.3.4
    - tardis-dev
    - ray-default
    - grpcio=1.43
    - fn
    - pykalman
<<<<<<< HEAD
=======

>>>>>>> b9fa4076

test:
  commands:
    - python -c "import zipline_tardis_bundle"

about:
  home: https://github.com/phelps-sg/zipline-tardis-bundle
  summary: A Zipline bundle for TARDIS data
  license: Apache-2.0
  license_file: LICENSE

extra:
  recipe-maintainers:
    - steve-phelps<|MERGE_RESOLUTION|>--- conflicted
+++ resolved
@@ -33,10 +33,6 @@
     - grpcio=1.43
     - fn
     - pykalman
-<<<<<<< HEAD
-=======
-
->>>>>>> b9fa4076
 
 test:
   commands:
